--- conflicted
+++ resolved
@@ -30,19 +30,13 @@
         let URLString = "http://httpbin.org/"
 
         // When
-        let request = Alamofire.request(.GET, URLString: URLString)
-
-        // Then
-<<<<<<< HEAD
+        let request = Alamofire.request(.GET, URLString)
+
+        // Then
         XCTAssertNotNil(request.request, "request URL request should not be nil")
-        XCTAssertEqual(request.request?.URL?.URLString ?? "", URLString, "request URL string should be equal")
+        XCTAssertEqual(request.request?.HTTPMethod ?? "", "GET", "request HTTP method should match expected value")
+        XCTAssertEqual(request.request?.URLString ?? "", URLString, "request URL string should be equal")
         XCTAssertNil(request.response, "request response should be nil")
-=======
-        XCTAssertNotNil(request.request, "request should not be nil")
-        XCTAssertEqual(request.request.HTTPMethod ?? "", "GET", "request HTTP method should match expected value")
-        XCTAssertEqual(request.request.URL!, NSURL(string: URLString)!, "request URL should be equal")
-        XCTAssertNil(request.response, "response should be nil")
->>>>>>> bccbf19a
     }
 
     func testRequestClassMethodWithMethodAndURLAndParameters() {
@@ -50,37 +44,30 @@
         let URLString = "http://httpbin.org/get"
 
         // When
-        let request = Alamofire.request(.GET, URLString: URLString, parameters: ["foo": "bar"])
-
-        // Then
-<<<<<<< HEAD
+        let request = Alamofire.request(.GET, URLString, parameters: ["foo": "bar"])
+
+        // Then
         XCTAssertNotNil(request.request, "request URL request should not be nil")
-        XCTAssertNotEqual(request.request?.URL?.URLString ?? "", URLString, "request URL string should be equal")
+        XCTAssertEqual(request.request?.HTTPMethod ?? "", "GET", "request HTTP method should match expected value")
+        XCTAssertNotEqual(request.request?.URLString ?? "", URLString, "request URL string should be equal")
         XCTAssertEqual(request.request?.URL?.query ?? "", "foo=bar", "query is incorrect")
         XCTAssertNil(request.response, "request response should be nil")
-=======
+    }
+
+    func testRequestClassMethodWithMethodURLParametersAndHeaders() {
+        // Given
+        let URLString = "http://httpbin.org/get"
+
+        // When
+        let request = Alamofire.request(.GET, URLString, parameters: ["foo": "bar"], headers: ["Authorization": "123456"])
+
+        // Then
         XCTAssertNotNil(request.request, "request should not be nil")
-        XCTAssertEqual(request.request.HTTPMethod ?? "", "GET", "request HTTP method should match expected value")
-        XCTAssertNotEqual(request.request.URL!, NSURL(string: URLString)!, "request URL should be equal")
-        XCTAssertEqual(request.request.URL?.query ?? "", "foo=bar", "query is incorrect")
-        XCTAssertNil(request.response, "response should be nil")
->>>>>>> bccbf19a
-    }
-
-    func testRequestClassMethodWithMethodURLParametersAndHeaders() {
-        // Given
-        let URLString = "http://httpbin.org/get"
-
-        // When
-        let request = Alamofire.request(.GET, URLString, parameters: ["foo": "bar"], headers: ["Authorization": "123456"])
-
-        // Then
-        XCTAssertNotNil(request.request, "request should not be nil")
-        XCTAssertEqual(request.request.HTTPMethod ?? "", "GET", "request HTTP method should match expected value")
-        XCTAssertNotEqual(request.request.URL!, NSURL(string: URLString)!, "request URL should be equal")
-        XCTAssertEqual(request.request.URL?.query ?? "", "foo=bar", "query is incorrect")
-
-        let authorizationHeader = request.request.valueForHTTPHeaderField("Authorization") ?? ""
+        XCTAssertEqual(request.request?.HTTPMethod ?? "", "GET", "request HTTP method should match expected value")
+        XCTAssertNotEqual(request.request?.URLString ?? "", URLString, "request URL string should be equal")
+        XCTAssertEqual(request.request?.URL?.query ?? "", "foo=bar", "query is incorrect")
+
+        let authorizationHeader = request.request?.valueForHTTPHeaderField("Authorization") ?? ""
         XCTAssertEqual(authorizationHeader, "123456", "Authorization header is incorrect")
 
         XCTAssertNil(request.response, "response should be nil")
@@ -103,7 +90,7 @@
         var error: NSError?
 
         // When
-        Alamofire.request(.GET, URLString: URLString, parameters: ["foo": "bar"])
+        Alamofire.request(.GET, URLString, parameters: ["foo": "bar"])
             .response(serializer: serializer) { responseRequest, responseResponse, responseString, responseError in
                 request = responseRequest
                 response = responseResponse
@@ -137,7 +124,7 @@
         var responseError: NSError?
 
         // When
-        let request = Alamofire.request(.GET, URLString: URLString)
+        let request = Alamofire.request(.GET, URLString)
         request.progress { bytesRead, totalBytesRead, totalBytesExpectedToRead in
             let bytes = (bytes: bytesRead, totalBytes: totalBytesRead, totalBytesExpected: totalBytesExpectedToRead)
             byteValues.append(bytes)
@@ -205,7 +192,7 @@
         var responseError: NSError?
 
         // When
-        let request = Alamofire.request(.GET, URLString: URLString)
+        let request = Alamofire.request(.GET, URLString)
         request.progress { bytesRead, totalBytesRead, totalBytesExpectedToRead in
             let bytes = (bytes: bytesRead, totalBytes: totalBytesRead, totalBytesExpected: totalBytesExpectedToRead)
             byteValues.append(bytes)
@@ -266,7 +253,7 @@
     func testRequestDescription() {
         // Given
         let URLString = "http://httpbin.org/get"
-        let request = Alamofire.request(.GET, URLString: URLString)
+        let request = Alamofire.request(.GET, URLString)
         let initialRequestDescription = request.description
 
         let expectation = expectationWithDescription("Request description should update: \(URLString)")
